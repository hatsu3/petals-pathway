--- conflicted
+++ resolved
@@ -448,14 +448,11 @@
 
     # Called when the server leaves the swarm
     def leave(self):
-<<<<<<< HEAD
+        assert self.server_id is not None
+        
         logging.info("Server {self.server_id} is leaving the swarm.")
 
-        self.dht.delete((self.server_id, None))
-=======
-        assert self.server_id is not None
         self.dht.delete_server(self.server_id)
->>>>>>> b123be25
         self.hosted_stages.clear()
 
         logging.info("Server {self.server_id} left the swarm.")
